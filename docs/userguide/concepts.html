<!DOCTYPE HTML PUBLIC "-//W3C//DTD HTML 4.01//EN" "http://www.w3.org/TR/html4/strict.dtd">
<html>
  <head>
    <link href="prettify.css" type="text/css" rel="stylesheet" />
    <link href="styles.css" type="text/css" rel="stylesheet" />
    <script type="text/javascript" src="prettify.js"></script>
    <title>Core concepts in Noda Time</title>
  </head>
  <body onload="prettyPrint()">
    <h1>Core concepts in Noda Time</h1>
    <p>One of the benefits of Noda Time over the Base Class Library (BCL)
time support is the representation of different concepts with
different types. The downside of this is that there are more types
to learn about, and you're forced to make decisions between subtly
different concepts where in the BCL you could just use <code>DateTime</code>
and <em>hope</em> you were doing the right thing.</p>

<p>By forcing you to think a little bit more upfront, we're hoping
you'll gain a greater understanding not only of how your code works
but sometimes what data you're trying to represent anyway - you
should <em>expect</em> the use of Noda Time to clarify your thinking around
date and time data for your whole project.</p>

<p>This document introduces the core concepts, but in order to avoid it
being too overwhelming, we won't go into the fine details. See
individual pages (particularly the <a href="type-choices.html">"choosing between
types"</a> page) and the <a href="../api/Index.html">API documentation</a>
for more information.</p>

<h2>"Local" and "global" (or "absolute") types</h2>

<p>Many of the concepts can be considered as either <em>local</em> or
<em>global</em>. These terms are fairly common within other APIs and
documentation, but they can be confusing to start with. (Global
values are also called <em>absolute</em> values in <a href="http://blogs.msdn.com/b/bclteam/archive/2007/06/18/a-brief-history-of-datetime-anthony-moore.aspx">some writing</a>, although
we don't use this name in Noda Time.)</p>

<p>The key difference is that people all around the world will agree on
a <em>global</em> value simultaneously, whereas they may all see different
<em>local</em> values for the same global value, due to time zones. A local
value has no associated time zone in Noda Time; in particular it is
<em>not</em> just "a date and time fixed to the local time of the computer
running the code" as a <code>DateTime</code> with a <code>Kind</code> of <code>Local</code> is
interpreted in .NET.</p>

<p>Internally, Noda Time has a concept of a <code>LocalInstant</code> which is a
local value without reference to any particular calendar system, but
this is currently not exposed. Similarly, <a href="../api/html/T_NodaTime_LocalTime.htm"><code>LocalTime</code></a> does
not refer to a calendar system - we assume that all calendars are based
around solar days 24 hours in length (give or take daylight saving
changes). However, the <a href="../api/html/T_NodaTime_LocalDate.htm"><code>LocalDate</code></a> and
<a href="../api/html/T_NodaTime_LocalDateTime.htm"><code>LocalDateTime</code></a> types <em>do</em> both refer to calendar
systems... see the later section on calendars for more information.</p>

<h2>The global time line, and <code>Instant</code></h2>

<p>Noda Time assumes a single non-relativistic time line: global time
progresses linearly, and everyone in the universe would agree on the
global concept of "now". Time is measured with a granularity of
<em>ticks</em> where there are 10,000 ticks in a millisecond. This is the
same concept of a tick which is used in <code>DateTime</code> and <code>TimeSpan</code> in
.NET, although a <code>Stopwatch</code> tick in .NET can vary based on the
timer used.</p>

<p>The "zero point" used everywhere in Noda Time is the Unix epoch:
midnight at the start of January 1st 1970, UTC. (UTC itself did not
exist in 1970, but that's another matter.) The Unix epoch happens
to be a common zero point used in many other systems - but if we had
used some other zero point (such a January 1st 2000 UTC) it would
simply have offset the values, and changed the maximum and minimum
representable values. It's just an origin.</p>

<p>The Noda Time <a href="../api/html/T_NodaTime_Instant.htm"><code>Instant</code></a> type represents a point on this
global timeline: the number of ticks which have elapsed since the Unix
epoch. The value can be negative for dates and times before 1970 of
course - the range of supported dates is from around 27000 BCE to
around 31000 CE in the Gregorian calendar.</p>

<p>An <code>Instant</code> has no concept of a particular time zone - it is 
<em>just</em> the number of ticks which have occurred since
the Unix epoch. The fact that the Unix epoch is defined in terms of
UTC is irrelevant - it could have been defined in terms of a
different time zone just as easily, such as "1am on January 1st 1970
in the Europe/London time zone" (as the UK time zone was
experimentally an hour ahead of UTC at the time). The tick values
would remain the same.</p>

<p>Similarly, an <code>Instant</code> has no concept of a particular calendar
system - it is meaningless to ask which month an instant occurs in,
as the concept of a month (or year, etc) is only relevant within a
particular calendar system.</p>

<p><code>Instant</code> is a good type to use for "when something happened" - a
timestamp in a log file, for example. The instant can then be
<em>interpreted</em> in a particular time zone and calendar system, in a
way which is useful to the person looking at the log.</p>

<h2>Calendar systems</h2>

<p>Humans break up time into units such as years, months, days, hours,
minutes and so on. While time itself has no such concept, it makes
life more convenient for people. Unfortunately - and this is a
recurrent theme in software - humanity hasn't done very well in
agreeing a single system to use. So there are multiple different
calendars, including Gregorian, Julian, Coptic and Buddhist. These
allow different people to talk about the same local time in
different ways - the Unix epoch occurred on December 19th 1969 in
the Julian calendar system, for example.</p>

<p>The calendar system you use is one of the few things Noda Time is
willing to use a default for: unless you specify otherwise, the
ISO-8601 calendar is used. If you don't know which calendar you ought
to use, this is almost certainly the one for you.</p>

<p>In Noda Time, the <a href="../api/html/T_NodaTime_CalendarSystem.htm"><code>CalendarSystem</code></a> type handles the
details of different calendar systems. Most of the methods are internal,
although a few useful methods are exposed. Most of the time even if you
<em>do</em> need to use a <code>CalendarSystem</code>, you can just fetch a reference to
an appropriate object, and then pass it to other constructors etc as a
little bundle of magic which simply does the right thing for you.</p>

<h2>Time zones</h2>

<p>In the most basic sense, a time zone is a mapping between <a href="http://en.wikipedia.org/wiki/Coordinated_Universal_Time">UTC</a>
date/times and local date/times - or equivalently, a mapping from
UTC instants to <em>offsets</em>, where an offset is simply the difference
between UTC and local time. In Noda Time, time zones are represented
by the <a href="../api/html/T_NodaTime_DateTimeZone.htm"><code>DateTimeZone</code></a> class, and offsets are represented
by the <a href="../api/html/T_NodaTime_OffsetDateTime.htm"><code>Offset</code></a> struct.</p>

<p>An offset is positive if local time is later than (ahead of) UTC,
and negative if local time is earlier than (behind) UTC. For
example, the offset in France is +1 hour in the winter and +2 hours in
the summer; the offset in California is -8 hours in the winter and
-7 hours in the summer. So at noon UTC in winter, it's 4am in
California and 1pm in France.</p>

<p>As well as mapping any particular instant to an offset,
<code>DateTimeZone</code> allows you to find out the name of the part of the
time zone for that instant, as well as when the next or previous
change occurs - usually for daylight saving changes.</p>

<p>Most of the time when you use a <code>DateTimeZone</code> you won't need
worry about that - the main purpose is usually to convert between a
<a href="../api/html/T_NodaTime_ZonedDateTime.htm"><code>ZonedDateTime</code></a> and a <a href="../api/html/T_NodaTime_LocalDateTime.htm"><code>LocalDateTime</code></a>
- where the names mean exactly what you expect them to. There's a slight
twist to this: converting from an <code>Instant</code> or a <code>ZonedDateTime</code> to a
<code>LocalDateTime</code> is unambiguous; at any point in time, all the (accurate)
clocks in a particular time zone will show the same time... but the
reverse isn't true. Any one local time can map to:</p>

<ul>
<li>A single instant in time: this is the case for almost all the time.</li>
<li>Two instants in time: this occurs around a time zone transition
which goes from one offset to an earlier one, e.g. turning clocks
back in the fall. If the clocks go back at 2am local time to 1am
local time, then 1.30am occurs twice... so you need to tell Noda
Time which of the possibilities you want to account for.</li>
<li>Zero instants in time: this occurs around a time zone transition
which goes from one offset to a later one, e.g. turning clocks
forward in the spring. If the clocks go forward at 1am local time to
2am local time, then 1.30am doesn't occur at all.</li>
</ul>

<p>Noda Time makes it <em>reasonably</em> easy to handle these situations, but
you need to work out what you want to happen. See the <a href="../api/html/T_NodaTime_DateTimeZone.htm"><code>DateTimeZone</code>
documentation</a> for more details and options.</p>

<<<<<<< HEAD
<p>Also note that in some cases, you may not have full time zone information,
but have just a local time and an offset. For example, if you're parsing the string
"2012-06-26T20:41:00+01:00" that gives the information that the local time is one hour
ahead of UTC - but it doesn't give any indication of what the offset would be at any other
time. In this situation, you should use [<code>OffsetDateTime</code>][OffsetDateTime]</p>
=======
<p>There are various different sources of time zone information available, and Noda Time
handles two of them: it is able to map BCL <code>TimeZoneInfo</code> objects using <code>BclDateTimeZone</code>,
and the <a href="http://www.iana.org/time-zones">TZDB</a> (aka Olson) database. A version of TZDB is embedded within the Noda Time
distribution, and if you need a more recent one, there are <a href="tzdb.txt">instructions on how to download and
use new data</a>. We generally recommend that you isolate yourself from the provider you're
using by only depending on <a href="../api/html/T_NodaTime_IDateTimeZoneProvider.htm"><code>IDateTimeZoneProvider</code></a>, and injecting the appropriate
provider in the normal way. "Stock" providers are available via the <a href="../api/html/T_NodaTime_DateTimeZoneProviders.htm"><code>DateTimeZoneProviders</code></a>
class.</p>
>>>>>>> b8a1c856

  </body>
</html>
<|MERGE_RESOLUTION|>--- conflicted
+++ resolved
@@ -1,13 +1,13 @@
-<!DOCTYPE HTML PUBLIC "-//W3C//DTD HTML 4.01//EN" "http://www.w3.org/TR/html4/strict.dtd">
-<html>
-  <head>
-    <link href="prettify.css" type="text/css" rel="stylesheet" />
-    <link href="styles.css" type="text/css" rel="stylesheet" />
-    <script type="text/javascript" src="prettify.js"></script>
-    <title>Core concepts in Noda Time</title>
-  </head>
-  <body onload="prettyPrint()">
-    <h1>Core concepts in Noda Time</h1>
+<!DOCTYPE HTML PUBLIC "-//W3C//DTD HTML 4.01//EN" "http://www.w3.org/TR/html4/strict.dtd">
+<html>
+  <head>
+    <link href="prettify.css" type="text/css" rel="stylesheet" />
+    <link href="styles.css" type="text/css" rel="stylesheet" />
+    <script type="text/javascript" src="prettify.js"></script>
+    <title>Core concepts in Noda Time</title>
+  </head>
+  <body onload="prettyPrint()">
+    <h1>Core concepts in Noda Time</h1>
     <p>One of the benefits of Noda Time over the Base Class Library (BCL)
 time support is the representation of different concepts with
 different types. The downside of this is that there are more types
@@ -126,7 +126,7 @@
 UTC instants to <em>offsets</em>, where an offset is simply the difference
 between UTC and local time. In Noda Time, time zones are represented
 by the <a href="../api/html/T_NodaTime_DateTimeZone.htm"><code>DateTimeZone</code></a> class, and offsets are represented
-by the <a href="../api/html/T_NodaTime_OffsetDateTime.htm"><code>Offset</code></a> struct.</p>
+by the <a href="../api/html/T_NodaTime_Offset.htm"><code>Offset</code></a> struct.</p>
 
 <p>An offset is positive if local time is later than (ahead of) UTC,
 and negative if local time is earlier than (behind) UTC. For
@@ -166,13 +166,6 @@
 you need to work out what you want to happen. See the <a href="../api/html/T_NodaTime_DateTimeZone.htm"><code>DateTimeZone</code>
 documentation</a> for more details and options.</p>
 
-<<<<<<< HEAD
-<p>Also note that in some cases, you may not have full time zone information,
-but have just a local time and an offset. For example, if you're parsing the string
-"2012-06-26T20:41:00+01:00" that gives the information that the local time is one hour
-ahead of UTC - but it doesn't give any indication of what the offset would be at any other
-time. In this situation, you should use [<code>OffsetDateTime</code>][OffsetDateTime]</p>
-=======
 <p>There are various different sources of time zone information available, and Noda Time
 handles two of them: it is able to map BCL <code>TimeZoneInfo</code> objects using <code>BclDateTimeZone</code>,
 and the <a href="http://www.iana.org/time-zones">TZDB</a> (aka Olson) database. A version of TZDB is embedded within the Noda Time
@@ -181,7 +174,6 @@
 using by only depending on <a href="../api/html/T_NodaTime_IDateTimeZoneProvider.htm"><code>IDateTimeZoneProvider</code></a>, and injecting the appropriate
 provider in the normal way. "Stock" providers are available via the <a href="../api/html/T_NodaTime_DateTimeZoneProviders.htm"><code>DateTimeZoneProviders</code></a>
 class.</p>
->>>>>>> b8a1c856
-
-  </body>
-</html>
+
+  </body>
+</html>